--- conflicted
+++ resolved
@@ -29,7 +29,6 @@
             '503'   => 'SV',       // El Salvador
             '504'   => 'HN',       // Honduras
             '505'   => 'NI',       // Nicaragua
-<<<<<<< HEAD
         ];
     }
 
@@ -59,13 +58,6 @@
             'countryCode' => $countryCode,
             'phoneNumber' => $phoneNumber,
             'fullPhoneNumber' => $fullPhoneNumber,
-=======
->>>>>>> 0622dca7
         ];
     }
-
-    public static function codes(): array
-    {
-        return array_keys(self::list());
-    }
-}+}
